--- conflicted
+++ resolved
@@ -7,18 +7,6 @@
     "license": "BSD-3-Clause",
     "licenseFile": "LICENSE",
     "dependencies": {
-<<<<<<< HEAD
-        "base"         : ">= 1.0.0, < 2.0.0",
-        "cass-analysis": ">= 2.0.0",
-        "cass"         : ">= 2.0.0",
-        "csv"          : ">= 1.0.0",
-        "currypath"    : ">= 0.0.1",
-        "flatcurry"    : ">= 2.0.0"
-    },
-    "compilerCompatibility": {
-        "pakcs": ">= 2.0.0",
-        "kics2": ">= 2.0.0"
-=======
         "base"         : ">= 3.0.0, < 4.0.0",
         "cass-analysis": ">= 3.0.0, < 4.0.0",
         "cass"         : ">= 3.0.0, < 4.0.0",
@@ -28,7 +16,6 @@
         "filepath"     : ">= 3.0.0, < 4.0.0",
         "flatcurry"    : ">= 3.0.0, < 4.0.0",
         "process"      : ">= 3.0.0, < 4.0.0"
->>>>>>> e485ba16
     },
     "executable": {
         "name": "curry-transbooleq",
