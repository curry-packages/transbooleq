--- conflicted
+++ resolved
@@ -3,24 +3,11 @@
 --- by equational constraints (which binds variables).
 ---
 --- @author Michael Hanus
-<<<<<<< HEAD
---- @version April 2019
-=======
 --- @version January 2020
->>>>>>> e485ba16
 -------------------------------------------------------------------------
 
 module BindingOpt (main, transformFlatProg) where
 
-<<<<<<< HEAD
-import Directory         ( renameFile )
-import Distribution      ( installDir, curryCompiler )
-import FileGoodies
-import FilePath          ( (</>), (<.>), normalise, pathSeparator )
-import List
-import Maybe             (fromJust)
-import System            ( getArgs,system,exitWith,getCPUTime )
-=======
 import Control.Monad               ( when, unless )
 import Curry.Compiler.Distribution ( installDir, curryCompiler )
 import Data.List
@@ -28,7 +15,6 @@
 import System.Environment          ( getArgs )
 import System.CPUTime              ( getCPUTime )
 
->>>>>>> e485ba16
 import FlatCurry.Types hiding  (Cons)
 import FlatCurry.Files
 import FlatCurry.Goodies
@@ -42,12 +28,7 @@
 import Analysis.ProgInfo
 import Analysis.RequiredValues
 import CASS.Server       ( analyzeGeneric, analyzePublic, analyzeInterface )
-<<<<<<< HEAD
-import System.CurryPath  ( addCurrySubdir, currySubdir
-                         , lookupModuleSourceInLoadPath, splitModuleFileName )
-=======
 import System.CurryPath  ( currySubdir, addCurrySubdir, splitModuleFileName )
->>>>>>> e485ba16
 import Text.CSV
 
 ------------------------------------------------------------------------------
@@ -63,11 +44,7 @@
 
 systemBanner :: String
 systemBanner =
-<<<<<<< HEAD
-  let bannerText = "Curry Binding Optimizer (version of 15/08/2018)"
-=======
   let bannerText = "Curry Binding Optimizer (version of 07/01/2021)"
->>>>>>> e485ba16
       bannerLine = take (length bannerText) (repeat '=')
    in bannerLine ++ "\n" ++ bannerText ++ "\n" ++ bannerLine
 
@@ -122,26 +99,6 @@
   unless (null message || verbosity opts < printlevel) $ putStrLn message
 
 transformBoolEq :: Options -> String -> IO ()
-<<<<<<< HEAD
-transformBoolEq opts@(verb, _, _) name = do
-  let isfcyname = fileSuffix name == "fcy"
-  (moddir,modname) <- 
-         if isfcyname
-           then return $ modNameOfFcyName (normalise (stripSuffix name))
-           else lookupModuleSourceInLoadPath name >>=
-                maybe (error $ "Source file of module '" ++ name ++
-                               "' not found!")
-                      (\ (dir,_) -> return (dir,name))
-  printVerbose verb 1 $ "Reading and analyzing module '" ++ modname ++ "'..."
-  flatprog <- if isfcyname then readFlatCurryFile name
-                           else readFlatCurry     modname
-  transformAndStoreFlatProg opts moddir modname flatprog
-
--- Drop a suffix from a list if present or leave the list as is otherwise.
-dropSuffix :: Eq a => [a] -> [a] -> [a]
-dropSuffix sfx s | sfx `isSuffixOf` s = take (length s - length sfx) s
-                 | otherwise          = s
-=======
 transformBoolEq opts name = do
   if takeExtension name == ".fcy"
     then do prog <- readFlatCurryFile name
@@ -151,29 +108,18 @@
            (\mn -> readFlatCurry mn >>=
                    transformAndStoreFlatProg opts mn (flatCurryFileName mn))
            name
->>>>>>> e485ba16
-
--- Extracts the directory path and module name from a given FlatCurry file name:
-modNameOfFcyName :: String -> (String,String)
+
+-- Extracts the module name from a given FlatCurry file name:
+modNameOfFcyName :: String -> String
 modNameOfFcyName name =
   let wosuffix = normalise (dropExtension name)
       [dir,wosubdir] = splitOn (currySubdir ++ [pathSeparator]) wosuffix
    in -- construct hierarchical module name:
-<<<<<<< HEAD
-      (dir, intercalate "." (split (==pathSeparator) wosubdir))
-   
-transformAndStoreFlatProg :: Options -> String -> String -> Prog -> IO ()
-transformAndStoreFlatProg opts@(verb, _, load) dir modname prog = do
-  let name        = intercalate [pathSeparator] (split (== '.') modname)
-      oldprogfile = normalise $ addCurrySubdir dir </>  name         <.> "fcy"
-      newprogfile = normalise $ addCurrySubdir dir </>  name ++ "_O" <.> "fcy"
-=======
       dir </> intercalate "." (split (==pathSeparator) wosubdir)
 
 transformAndStoreFlatProg :: Options -> String -> String -> Prog -> IO ()
 transformAndStoreFlatProg opts modname fcyfile prog = do
   printVerbose opts 1 $ "Reading and analyzing module '" ++ modname ++ "'..."
->>>>>>> e485ba16
   starttime <- getCPUTime
   (newprog, transformed) <- transformFlatProg opts modname prog
   let optfcyfile = fcyfile ++ "_OPT"
@@ -352,13 +298,6 @@
      in (Branch pat tbe, tstb)
 
 -------------------------------------------------------------------------
-<<<<<<< HEAD
--- Check whether the expression argument is a call to a Boolean (dis)equality
--- and return the arguments of the call.
--- The first argument is "==" (for checking equalities) or "/="
--- (for checking disequalities).
--- If type classes are present, a Boolean (dis)equality call can be
-=======
 -- Check whether the expression argument is a call to a Boolean (dis)equality.
 -- If this is the case, return a flag indicating whether it is a `(===)` call
 -- and the actual arguments of the call.
@@ -367,7 +306,6 @@
 -- otherwise we check disequalities  ("/=").
 -- Since the equalities are defined in type classes,
 -- a Boolean (dis)equality call can be
->>>>>>> e485ba16
 -- * an instance (dis)equality call: "_impl#==#Prelude.Eq#..." ... e1 e2
 --   (where there can be additional arguments for other Eq dicts)
 -- * a class (dis)equality call: apply (apply ("==" [dict]) e1) e2
@@ -377,16 +315,10 @@
 checkBoolEqualCall :: Options -> Bool -> Expr -> Maybe (Bool, [Expr])
 checkBoolEqualCall opts eq exp = case exp of
   Comb FuncCall qf es ->
-<<<<<<< HEAD
-    if isNotEqualInstanceFunc qf && length es > 1
-      then Just (drop (length es - 2) es)
-                -- drop possible Eq dictionary arguments
-=======
     if isEqNameOrInst qf && length es > 1
       then Just (isEqsNameOrInst qf,
                  -- drop possible Eq dictionary arguments:
                  drop (length es - 2) es)
->>>>>>> e485ba16
       else if qf == pre "apply"
              then case es of
                     [Comb FuncCall qfa [Comb FuncCall qfe [_],e1],e2] ->
